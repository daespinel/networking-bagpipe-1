# The order of packages is significant, because pip processes them in the order
# of appearance. Changing the order has an impact on the overall integration
# process, which may cause wedges in the gate later.

pbr>=2.0.0 # Apache-2.0
Babel>=2.3.4 # BSD
<<<<<<< HEAD
neutron-lib>=1.2.0 # Apache-2.0
=======
netaddr!=0.7.16,>=0.7.13 # BSD
neutron-lib>=1.1.0 # Apache-2.0
>>>>>>> 80c19dcf
oslo.db>=4.15.0 # Apache-2.0
oslo.config!=3.18.0,>=3.14.0 # Apache-2.0
oslo.concurrency>=3.8.0 # Apache-2.0
oslo.i18n>=2.1.0 # Apache-2.0
oslo.log>=3.11.0 # Apache-2.0
oslo.messaging>=5.14.0 # Apache-2.0
oslo.rootwrap>=5.0.0 # Apache-2.0
oslo.serialization>=1.10.0 # Apache-2.0
oslo.service>=1.10.0 # Apache-2.0
pyroute2>=0.4.12 # Apache-2.0 (+ dual licensed GPL2)
sphinxcontrib-blockdiag # BSD
sphinxcontrib-seqdiag # BSD
stevedore>=1.20.0 # Apache-2.0<|MERGE_RESOLUTION|>--- conflicted
+++ resolved
@@ -4,12 +4,8 @@
 
 pbr>=2.0.0 # Apache-2.0
 Babel>=2.3.4 # BSD
-<<<<<<< HEAD
+netaddr!=0.7.16,>=0.7.13 # BSD
 neutron-lib>=1.2.0 # Apache-2.0
-=======
-netaddr!=0.7.16,>=0.7.13 # BSD
-neutron-lib>=1.1.0 # Apache-2.0
->>>>>>> 80c19dcf
 oslo.db>=4.15.0 # Apache-2.0
 oslo.config!=3.18.0,>=3.14.0 # Apache-2.0
 oslo.concurrency>=3.8.0 # Apache-2.0
